--- conflicted
+++ resolved
@@ -287,136 +287,6 @@
         }
 };
 
-<<<<<<< HEAD
-template<typename T, int depth, int r_args_depth, int res_arg_index>
-struct FracFunctor {
-    using opmath_t = typename get_opmath_t<T>::opmath_t;
-    template<typename Op> __device__ __forceinline__ void operator() (
-        int chunk_size,
-        TensorListMetadata<depth>& tl,
-        Op op) {
-            int tensor_loc = tl.block_to_tensor[blockIdx.x];
-            int chunk_idx = tl.block_to_chunk[blockIdx.x];
-            int n = tl.numel_for_tensor[tensor_loc];
-
-            T* args[depth];
-            bool all_aligned = init_args<depth>(args, tl, chunk_idx, chunk_size, tensor_loc);
-            n -= chunk_idx * chunk_size;
-            T r_args[r_args_depth][kILP];
-
-            // to make things simple, we put aligned case in a different code path
-            if(n % kILP == 0 && chunk_size % kILP == 0 && all_aligned) {
-                for(int i_start = threadIdx.x; i_start * kILP < n && i_start * kILP < chunk_size; i_start += blockDim.x) {
-                    // load
-                    load_store(r_args[0], args[0], 0, i_start);
-#pragma unroll
-                    for(int ii = 0; ii < kILP; ii++) {
-                        r_args[0][ii] = static_cast<T>(r_args[0][ii] - op(static_cast<opmath_t>(r_args[0][ii])));
-                    }
-                    // store
-                    load_store(args[res_arg_index], r_args[0], i_start, 0);
-                }
-            }
-            else {
-                for(int i_start = 0; i_start < n && i_start < chunk_size; i_start += blockDim.x * kILP) {
-                    load_args<depth>(r_args, args, i_start, chunk_size, n);
-#pragma unroll
-                    for(int ii = 0; ii < kILP; ii++) {
-                        r_args[0][ii] = static_cast<T>(r_args[0][ii] - op(static_cast<opmath_t>(r_args[0][ii])));
-                    }
-                    store_args(args[res_arg_index], r_args[0], i_start, chunk_size, n);
-                }
-            }
-        }
-};
-
-template<typename T, int depth, int r_args_depth, int res_arg_index>
-struct ReciprocalFunctor {
-    __device__ __forceinline__ void operator() (
-        int chunk_size,
-        TensorListMetadata<depth>& tl) {
-            using opmath_t = typename get_opmath_t<T>::opmath_t;
-            int tensor_loc = tl.block_to_tensor[blockIdx.x];
-            int chunk_idx = tl.block_to_chunk[blockIdx.x];
-            int n = tl.numel_for_tensor[tensor_loc];
-
-            T* args[depth];
-            bool all_aligned = init_args<depth>(args, tl, chunk_idx, chunk_size, tensor_loc);
-            n -= chunk_idx * chunk_size;
-            T r_args[r_args_depth][kILP];
-
-            // to make things simple, we put aligned case in a different code path
-            if(n % kILP == 0 && chunk_size % kILP == 0 && all_aligned) {
-                for(int i_start = threadIdx.x; i_start * kILP < n && i_start * kILP < chunk_size; i_start += blockDim.x) {
-                    // load
-                    load_store(r_args[0], args[0], 0, i_start);
-#pragma unroll
-                    for(int ii = 0; ii < kILP; ii++) {
-                        r_args[0][ii] = static_cast<T>(static_cast<T>(1.0) / static_cast<opmath_t>(r_args[0][ii]));
-                    }
-                    // store
-                    load_store(args[res_arg_index], r_args[0], i_start, 0);
-                }
-            }
-            else {
-                for(int i_start = 0; i_start < n && i_start < chunk_size; i_start += blockDim.x * kILP) {
-                    load_args<depth>(r_args, args, i_start, chunk_size, n);
-#pragma unroll
-                    for(int ii = 0; ii < kILP; ii++) {
-                        r_args[0][ii] = static_cast<T>(static_cast<T>(1.0) / static_cast<opmath_t>(r_args[0][ii]));
-                    }
-                    store_args(args[res_arg_index], r_args[0], i_start, chunk_size, n);
-                }
-            }
-        }
-};
-
-template<typename T, int depth, int r_args_depth, int res_arg_index>
-struct SigmoidFunctor {
-    using opmath_t = typename get_opmath_t<T>::opmath_t;
-    template<typename Op> __device__ __forceinline__ void operator() (
-        int chunk_size,
-        TensorListMetadata<depth>& tl,
-        Op op) {
-            int tensor_loc = tl.block_to_tensor[blockIdx.x];
-            int chunk_idx = tl.block_to_chunk[blockIdx.x];
-            int n = tl.numel_for_tensor[tensor_loc];
-
-            T* args[depth];
-            bool all_aligned = init_args<depth>(args, tl, chunk_idx, chunk_size, tensor_loc);
-            n -= chunk_idx * chunk_size;
-            T r_args[r_args_depth][kILP];
-
-            // to make things simple, we put aligned case in a different code path
-            if(n % kILP == 0 && chunk_size % kILP == 0 && all_aligned) {
-                for(int i_start = threadIdx.x; i_start * kILP < n && i_start * kILP < chunk_size; i_start += blockDim.x) {
-                    // load
-                    load_store(r_args[0], args[0], 0, i_start);
-#pragma unroll
-                    for(int ii = 0; ii < kILP; ii++) {
-                        T one = T(1);
-                        r_args[0][ii] = static_cast<T>(one / (one + op(-r_args[0][ii])));
-                    }
-                    // store
-                    load_store(args[res_arg_index], r_args[0], i_start, 0);
-                }
-            }
-            else {
-                for(int i_start = 0; i_start < n && i_start < chunk_size; i_start += blockDim.x * kILP) {
-                    load_args<depth>(r_args, args, i_start, chunk_size, n);
-#pragma unroll
-                    for(int ii = 0; ii < kILP; ii++) {
-                        T one = T(1);
-                        r_args[0][ii] = static_cast<T>(one / (one + op(-r_args[0][ii])));
-                    }
-                    store_args(args[res_arg_index], r_args[0], i_start, chunk_size, n);
-                }
-            }
-        }
-};
-
-=======
->>>>>>> ecda7970
 //
 // Pointwise Functors
 //
