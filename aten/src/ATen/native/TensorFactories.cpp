--- conflicted
+++ resolved
@@ -121,15 +121,11 @@
 Tensor empty(
     IntArrayRef size,
     at::optional<DimnameList> names,
-<<<<<<< HEAD
     const TensorOptions& options,
     optional<MemoryFormat> optional_memory_format) {
-=======
-    const TensorOptions& options) {
   if (!names.has_value()) {
     return at::empty(size, options, optional_memory_format);
   }
->>>>>>> 467bd33e
   TORCH_CHECK(options.layout() == Layout::Strided,
       "NYI: named tensors only support strided layout");
   TORCH_CHECK(options.backend() == Backend::CPU || options.backend() == Backend::CUDA,
