--- conflicted
+++ resolved
@@ -19,11 +19,8 @@
     onlyCUDA, dtypesIfCUDA, precisionOverride, skipCUDAIfRocm, dtypesIfCPU,
     OpDTypes)
 from torch.testing import (
-<<<<<<< HEAD
-    floating_types_and, get_all_complex_dtypes, get_all_fp_dtypes, get_all_int_dtypes, integral_types, all_types_and_complex_and, floating_types)
-=======
-    floating_types_and, all_types_and_complex_and, floating_types)
->>>>>>> 4a2aa0f5
+    floating_types_and, all_types_and_complex_and, floating_types,
+    get_all_complex_dtypes, get_all_fp_dtypes, get_all_int_dtypes)
 
 if TEST_SCIPY:
     import scipy
