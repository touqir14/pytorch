--- conflicted
+++ resolved
@@ -49,18 +49,6 @@
 
 void init_msnpu_extension() {
   static auto registry = torch::RegisterOperators()
-<<<<<<< HEAD
-    .op("aten::empty.memory_format(int[] size, *, ScalarType? dtype=None, Layout? layout=None, Device? device=None, bool? pin_memory=None, MemoryFormat? memory_format=None) -> Tensor", torch::RegisterOperators::options()
-      .impl_unboxedOnlyKernel<decltype(empty_override), &empty_override>(TensorTypeId::MSNPUTensorId)
-      .aliasAnalysis(c10::AliasAnalysisKind::FROM_SCHEMA))
-    .op("aten::add.Tensor(Tensor self, Tensor other, *, Scalar alpha=1) -> Tensor", torch::RegisterOperators::options()
-      .impl_unboxedOnlyKernel<decltype(add_override), &add_override>(TensorTypeId::MSNPUTensorId)
-      .aliasAnalysis(c10::AliasAnalysisKind::FROM_SCHEMA))
-    .op("aten::convolution_overrideable(Tensor input, Tensor weight, Tensor? bias, int[] stride, int[] padding, int[] dilation, bool transposed, int[] output_padding, int groups) -> Tensor", torch::RegisterOperators::options()
-      .impl_unboxedOnlyKernel<decltype(fake_convolution), &fake_convolution>(TensorTypeId::MSNPUTensorId)
-      .aliasAnalysis(c10::AliasAnalysisKind::FROM_SCHEMA))
-    .op("aten::convolution_backward_overrideable(Tensor grad_output, Tensor input, Tensor weight, int[] stride, int[] padding, int[] dilation, bool transposed, int[] output_padding, int groups, bool[3] output_mask) -> (Tensor grad_input, Tensor grad_weight, Tensor grad_bias)", torch::RegisterOperators::options()
-=======
     .op(torch::RegisterOperators::options()
       .schema("aten::empty.memory_format(int[] size, *, ScalarType? dtype=None, Layout? layout=None, Device? device=None, bool? pin_memory=None, MemoryFormat? memory_format=None) -> Tensor")
       .impl_unboxedOnlyKernel<decltype(empty_override), &empty_override>(TensorTypeId::MSNPUTensorId)
@@ -75,7 +63,6 @@
       .aliasAnalysis(c10::AliasAnalysisKind::FROM_SCHEMA))
     .op(torch::RegisterOperators::options()
       .schema("aten::convolution_backward_overrideable(Tensor grad_output, Tensor input, Tensor weight, int[] stride, int[] padding, int[] dilation, bool transposed, int[] output_padding, int groups, bool[3] output_mask) -> (Tensor grad_input, Tensor grad_weight, Tensor grad_bias)")
->>>>>>> 8ce0b131
       .impl_unboxedOnlyKernel<decltype(fake_convolution_backward), &fake_convolution_backward>(TensorTypeId::MSNPUTensorId)
       .aliasAnalysis(c10::AliasAnalysisKind::FROM_SCHEMA))
     ;
